--- conflicted
+++ resolved
@@ -4,9 +4,6 @@
 import { useTranslation } from "react-i18next";
 import { useVerge } from "@/hooks/use-verge";
 import { useLockFn } from "ahooks";
-<<<<<<< HEAD
-import { Box, Button, List, ListItemButton, ListItemText } from "@mui/material";
-=======
 import { Lock } from "@mui/icons-material";
 import {
   Box,
@@ -16,7 +13,6 @@
   ListItemButton,
   ListItemText,
 } from "@mui/material";
->>>>>>> 20d580ad
 import { changeClashCore, restartSidecar } from "@/services/cmds";
 import { closeAllConnections } from "@/services/api";
 import { grantPermission } from "@/services/cmds";
@@ -115,29 +111,6 @@
             <ListItemText primary={each.name} secondary={`/${each.core}`} />
 
             {(OS === "macos" || OS === "linux") && (
-<<<<<<< HEAD
-              <Button
-                variant="outlined"
-                size="small"
-                title={t("Tun mode requires")}
-=======
-              /*               <IconButton
-                color="inherit"
-                size="small"
-                edge="end"
->>>>>>> 20d580ad
-                onClick={(e) => {
-                  e.preventDefault();
-                  e.stopPropagation();
-                  onGrant(each.core);
-                }}
-              >
-<<<<<<< HEAD
-                {t("Grant")}
-              </Button>
-=======
-                <Lock fontSize="inherit" />
-              </IconButton> */
               <Tooltip title={t("Tun mode requires")}>
                 <Button
                   variant="outlined"
@@ -151,7 +124,6 @@
                   {t("Grant")}
                 </Button>
               </Tooltip>
->>>>>>> 20d580ad
             )}
           </ListItemButton>
         ))}
