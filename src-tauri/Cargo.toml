--- conflicted
+++ resolved
@@ -64,12 +64,9 @@
 aes-gcm = { version = "0.10.3", features = ["std"] }
 base64 = "0.22.1"
 getrandom = "0.2"
-<<<<<<< HEAD
 tokio-tungstenite = "0.26.1"
 futures = "0.3"
-=======
 sys-locale = "0.3.1"
->>>>>>> bab291a6
 
 [target.'cfg(windows)'.dependencies]
 runas = "=1.2.0"
